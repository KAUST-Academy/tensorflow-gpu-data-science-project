--- conflicted
+++ resolved
@@ -15,10 +15,6 @@
   - openmpi=4.0
   - pip=19.3
   - pip:
-<<<<<<< HEAD
-    - tf-nightly-gpu==2.1.0.dev20191203 # needs to be installed prior to building horovod
-=======
     - tensorflow-gpu==2.0.* # needs to be installed prior to building horovod
->>>>>>> 77f9786c
     - -r file:requirements.txt
   - python=3.6