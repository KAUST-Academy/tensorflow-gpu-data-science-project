name: null

channels:
  - conda-forge
  - defaults

dependencies:
  - cudatoolkit=10.0
  - cudnn=7.6
  - cupti=10.0
  - gxx_linux-64=7.3
  - jupyterlab=1.2
  - nccl=2.4
  - nodejs=12.13
  - openmpi=4.0
<<<<<<< HEAD
#  - pip=19.3
#  - pip:
#    - horovod==0.18
=======
  - pip=19.3
  - pip:
    - horovod==0.18
    - jupyterlab-nvdashboard==0.1.*
>>>>>>> 81a8dfbd
  - python=3.7
  - tensorflow-gpu=2.0  <|MERGE_RESOLUTION|>--- conflicted
+++ resolved
@@ -13,15 +13,8 @@
   - nccl=2.4
   - nodejs=12.13
   - openmpi=4.0
-<<<<<<< HEAD
-#  - pip=19.3
-#  - pip:
-#    - horovod==0.18
-=======
   - pip=19.3
   - pip:
-    - horovod==0.18
     - jupyterlab-nvdashboard==0.1.*
->>>>>>> 81a8dfbd
   - python=3.7
   - tensorflow-gpu=2.0  